//! hackclub/ai
//! a free open-source completions endpoint for hackclubbers!
//!
//! maintained at https://github.com/hackclub/ai
//!
//! ## Running
//! ### Environment variables
//! `VALID_MODELS`: The list of valid models, the first one is used as the default
//! `COMPLETIONS_URL`: Base URL for the API
//! `KEY`: API Key for the completions URL
//! `DB_URL`: URL to the postgresql db to store logs in

use crate::openai::OpenAiRequest;
use actix_web::post;
use actix_web::{
    App, HttpRequest, HttpResponse, HttpServer, Responder, get,
    http::StatusCode,
    middleware::Logger,
    web::{self, Bytes},
};
use async_stream::stream;
use deadpool_postgres::{Config, ManagerConfig, Pool, RecyclingMethod, Runtime};
use futures::StreamExt;
use minijinja::{Environment, context, path_loader};
use reqwest::{Client, header};
<<<<<<< HEAD
=======
use serde::{Deserialize, Serialize};
>>>>>>> ef00660a
use serde_json::Value;
use std::net::IpAddr;
use tokio::io::AsyncBufReadExt;
use tokio_util::io::StreamReader;

mod openai;

#[get("/")]
async fn index(data: web::Data<AppState>) -> Result<impl Responder, Box<dyn std::error::Error>> {
    let sum: i32 = if let Some(pool) = &data.db_pool {
        match pool.get().await {
            Ok(conn) => {
                match conn.query_one(
                    "SELECT SUM((response->'usage'->>'total_tokens')::real) FROM api_request_logs;",
                    &[],
                ).await {
                    Ok(row) => {
                        match row.get::<_, Option<f32>>("sum") {
                            Some(val) => val as i32,
                            None => 0
                        }
                    },
                    Err(_) => -1 // Unable to query database
                }
            }
<<<<<<< HEAD
            Err(_) => -2, // Unable to get connection
=======
            Err(_) => -1, // Unable to get connection
>>>>>>> ef00660a
        }
    } else {
        -3 // DB not configured
    };

    let mut env = Environment::new();
    env.set_loader(path_loader("templates"));
    let tmpl = env.get_template("index.jinja")?;

<<<<<<< HEAD
    let ctx = context!(total_tokens => sum, model => data.models.join(","));
=======
    let ctx = if sum >= 0 {
        context!(total_tokens => sum, model => std::env::var("COMPLETIONS_MODEL")?)
    } else {
        context!(total_tokens => -1, model => std::env::var("COMPLETIONS_MODEL")?)
    };
>>>>>>> ef00660a

    let page = tmpl.render(ctx)?;

    Ok(HttpResponse::Ok().content_type("text/html").body(page))
}

// The main handler for chat completions.
#[post("/chat/completions")]
pub async fn completions(
    data: web::Data<AppState>,
    mut body: web::Json<OpenAiRequest>,
    req: HttpRequest,
) -> Result<impl Responder, Box<dyn std::error::Error>> {
    println!("Request parameters: {body:#?}");

    // validate model
    let default = data.models[0].clone();

    body.model = match &body.model {
        None => Some(default),
        Some(model) => {
            let valid = data.models.contains(model);

            Some(if valid { model.to_string() } else { default })
        }
    };

    let peer_ip = req
        .peer_addr()
        .map(|a| a.ip())
        .unwrap_or_else(|| "0.0.0.0".parse().unwrap());
    let user_agent = req
        .headers()
        .get("user-agent")
        .and_then(|v| v.to_str().ok())
        .map(String::from);

    let res = data
        .http_client
        .post(&data.completions_url)
        .json(&body)
        .send()
        .await?;

    if !res.status().is_success() {
        let status = res.status();
        let error_body = res.text().await?;
        let status_code =
            StatusCode::from_u16(status.as_u16()).unwrap_or(StatusCode::INTERNAL_SERVER_ERROR);
        return Ok(HttpResponse::build(status_code)
            .content_type("application/json")
            .body(error_body));
    }

    if body.stream == Some(true) {
        let stream = res.bytes_stream();
        let lines = stream.map(|result| result.map_err(std::io::Error::other));

        let mut lines = StreamReader::new(lines).lines();

        let mut last_line = String::new();
        let processed_stream = stream! {
            while let Ok(Some(line)) = lines.next_line().await {
                if line != "\n" && line != "data: [DONE]" {
                    last_line.clear();
                    last_line.push_str(&line);
                }

                yield Ok::<Bytes, std::convert::Infallible>(Bytes::from(format!("{line}\n")));
            }

            if let Ok(res) = serde_json::from_str::<Value>(&last_line) {
                log_request(data.db_pool.clone(), &body, peer_ip, user_agent, &res).await;

                log::info!("streaming response: {res:#?}");
            }
        };

        Ok(HttpResponse::Ok()
            .content_type("text/event-stream")
            .streaming(processed_stream))
    } else {
        let res = res.json::<serde_json::Value>().await?;
        log::info!("non-streaming response: {res:#?}");
        log_request(data.db_pool.clone(), &body, peer_ip, user_agent, &res).await;

        Ok(HttpResponse::Ok()
            .content_type("application/json")
            .json(res))
    }
}

<<<<<<< HEAD
// Log requests and responses to the database
async fn log_request(
    db_pool: Option<Pool>,
    body: &OpenAiRequest,
    peer_ip: IpAddr,
    user_agent: Option<String>,
    res: &Value,
) {
    let body = match serde_json::to_string(body) {
        Ok(c) => c,
        Err(e) => {
            log::error!("Failed to serialize body for logging. Root error: {e:?}");
            return;
=======
    // The main handler for chat completions.
    pub async fn completions(
        data: web::Data<AppState>,
        mut body: web::Json<RequestPayload>,
        req: HttpRequest,
    ) -> Result<impl Responder, Box<dyn std::error::Error>> {
        // As requested, ignore the model specified by the user and use the one from env vars.
        body.model = Some(std::env::var("COMPLETIONS_MODEL").unwrap().to_string());

        // Debug log request parameters
        println!("Request parameters:");
        println!("  Model: {:?}", body.model);
        println!("  Messages count: {}", body.messages.len());
        println!("  Stream: {:?}", body.stream);
        println!("  Temperature: {:?}", body.temperature);
        println!("  Max tokens: {:?}", body.max_tokens);
        println!("  Top-p: {:?}", body.top_p);
        println!("  Presence penalty: {:?}", body.presence_penalty);
        println!("  Frequency penalty: {:?}", body.frequency_penalty);
        println!("  Response format: {:?}", body.response_format);
        println!("  Reasoning format: {:?}", body.reasoning_format);
        println!("  Reasoning effort: {:?}", body.reasoning_effort); // Added reasoning_effort logging
        println!("  Tools: {:?}", body.tools.as_ref().map(|t| t.len()));
        println!("  Tool choice: {:?}", body.tool_choice);
        println!("  Include reasoning: {:?}", body.include_reasoning);

        // Clone the necessary parts for logging before the body is consumed.
        let log_body = body.clone();
        let log_req = req.clone();

        let res = data
            .client
            .post(std::env::var("COMPLETIONS_URL").unwrap())
            .json(&body.into_inner()) // Send the full payload to Groq
            .send()
            .await?;

        // Handle potential errors from the upstream API (e.g., unsupported feature)
        if !res.status().is_success() {
            let status = res.status();
            let error_body = res.text().await?;
            let status_code =
                StatusCode::from_u16(status.as_u16()).unwrap_or(StatusCode::INTERNAL_SERVER_ERROR);
            return Ok(HttpResponse::build(status_code)
                .content_type("application/json")
                .body(error_body));
>>>>>>> ef00660a
        }
    };

<<<<<<< HEAD
    let res = match serde_json::to_string(res) {
        Ok(c) => c,
        Err(e) => {
            log::error!("Failed to serialize response for logging. Root error: {e:?}");
            return;
        }
    };

    if let Some(db_pool) = db_pool {
        tokio::task::spawn(async move {
            let conn = match db_pool.get().await {
                Ok(c) => c,
                Err(e) => {
                    log::error!("Failed to get DB connection for logging: {e}");
                    return;
                }
            };

            if let Err(e) = conn.execute(
=======
        if log_body.stream == Some(true) {
            // Use bytes_stream instead of json_array_stream for proper NDJSON handling
            let mut stream_res = res.bytes_stream();

            let processed_stream = stream! {
                let mut buffer = String::new();

                while let Some(chunk) = stream_res.next().await {
                    match chunk {
                        Ok(bytes) => {
                            // Add new bytes to buffer
                            buffer.push_str(&String::from_utf8_lossy(&bytes));

                            // Process complete lines
                            while let Some(newline_pos) = buffer.find('\n') {
                                // Extract complete line
                                let line = buffer[..newline_pos].to_string();
                                let remaining = buffer[newline_pos + 1..].to_string();
                                buffer = remaining;

                                let line = line.trim();

                                // Skip empty lines
                                if line.is_empty() {
                                    continue;
                                }

                                // Skip the data: prefix if present
                                let json_str = if line.starts_with("data: ") {
                                    &line[6..]
                                } else {
                                    line
                                };

                                // Check for stream end
                                if json_str == "[DONE]" {
                                    // Stream is finished
                                    break;
                                }

                                // Parse JSON
                                match serde_json::from_str::<Value>(json_str) {
                                    Ok(mut val) => {
                                        log_reqres(data.clone(), log_body.clone(), log_req.clone(), val.clone());
                                        remove_field(&mut val, "usage");
                                        println!("val: {:#?}", val);

                                        match serde_json::to_vec(&val) {
                                            Ok(mut bytes) => {
                                                bytes.extend(b"\n");
                                                yield Ok::<Bytes, Box<dyn std::error::Error>>(Bytes::from(bytes));
                                            },
                                            Err(e) => {
                                                eprintln!("Serialization error: {}", e);
                                                yield Err::<Bytes, _>(e.into());
                                            }
                                        }
                                    },
                                    Err(e) => {
                                        eprintln!("JSON parsing error for line '{}': {}", json_str, e);
                                        // Continue processing other lines
                                        continue;
                                    }
                                }
                            }
                        },
                        Err(e) => {
                            eprintln!("Stream error: {}", e);
                            yield Err::<Bytes, _>(e.into());
                            break;
                        }
                    }
                }

                // Process any remaining data in buffer
                let line = buffer.trim();
                if !line.is_empty() && line != "[DONE]" {
                    let json_str = if line.starts_with("data: ") {
                        &line[6..]
                    } else {
                        line
                    };

                    if let Ok(mut val) = serde_json::from_str::<Value>(json_str) {
                        log_reqres(data.clone(), log_body.clone(), log_req.clone(), val.clone());
                        remove_field(&mut val, "usage");
                        println!("val: {:#?}", val);

                        if let Ok(mut bytes) = serde_json::to_vec(&val) {
                            bytes.extend(b"\n");
                            yield Ok::<Bytes, Box<dyn std::error::Error>>(Bytes::from(bytes));
                        }
                    }
                }
            };

            return Ok(HttpResponse::Ok()
                .content_type("application/x-ndjson")
                .streaming(Box::pin(processed_stream)));
        } else {
            let mut res_json = res.json::<serde_json::Value>().await?;
            println!("non-streaming resp: {:#?}", res_json);
            log_reqres(data.clone(), log_body, log_req, res_json.clone());

            remove_field(&mut res_json, "usage");
            Ok(HttpResponse::Ok()
                .content_type("application/json")
                .json(res_json))
        }
    }

    // Log requests and responses to the database
    fn log_reqres(data: web::Data<AppState>, body: RequestPayload, req: HttpRequest, res: Value) {
        // Only proceed if the database pool is available.
        if let Some(db_pool) = data.db_pool.clone() {
            let peer_ip = req
                .peer_addr()
                .map(|a| a.ip())
                .unwrap_or_else(|| "0.0.0.0".parse().unwrap());
            let user_agent = req
                .headers()
                .get("user-agent")
                .and_then(|v| v.to_str().ok())
                .map(String::from);

            tokio::task::spawn(async move {
                let conn = match db_pool.get().await {
                    Ok(c) => c,
                    Err(e) => {
                        eprintln!("Failed to get DB connection for logging: {}", e);
                        return;
                    }
                };
                let body_value = match serde_json::to_value(body) {
                    Ok(v) => v,
                    Err(e) => {
                        eprintln!("Failed to serialize body for logging: {}", e);
                        return;
                    }
                };
                let body_string = body_value.to_string();
                let res_string = res.to_string();
                if let Err(e) = conn.execute(
>>>>>>> ef00660a
                    "INSERT INTO api_request_logs (request, response, ip, user_agent) VALUES ($1, $2, $3, $4)",
                    &[&body, &res, &peer_ip, &user_agent]
                ).await {
                    log::error!("Failed to insert log: {e}");
                }
        });
    } else {
        log::info!("{body:?} {res:?} {peer_ip:?} {user_agent:?}");
    }
}

struct AppState {
    http_client: Client,
    completions_url: String,
    models: Vec<String>,

    db_pool: Option<Pool>,
}

#[get("/model")]
async fn get_model(data: web::Data<AppState>) -> impl Responder {
    data.models.join(",")
}

// useful to check if prod build is up to date with the codebase
// note: please update version every push
#[get("/version")]
async fn version() -> impl Responder {
    env!("CARGO_PKG_VERSION")
}

#[actix_web::main]
pub async fn main() -> std::io::Result<()> {
    env_logger::init_from_env(env_logger::Env::new().default_filter_or("info"));

<<<<<<< HEAD
    let api_key = std::env::var("KEY").expect("No API key supplied");
    let models: Vec<_> = std::env::var("VALID_MODELS")
        .expect("No models specified, must be a comma-separated list of valid model IDs")
        .split(',')
        .map(|x| x.to_string())
        .collect();

    let completions_url = std::env::var("COMPLETIONS_URL").expect("No completions url supplied");
    let database_url = std::env::var("DB_URL").ok();

    log::info!("Environment variables:");
    log::info!("  VALID_MODELS: {models:?}",);
    log::info!("  COMPLETIONS_URL: {completions_url:?}",);
    log::info!("  KEY: {api_key}",);
    log::info!(
        "  DB_URL: {}",
        database_url.as_ref().map_or("NOT SET", |v| v)
=======
    // Show environment variables status
    println!("Environment variables:");
    println!(
        "  COMPLETIONS_MODEL: {:?}",
        std::env::var("COMPLETIONS_MODEL").unwrap_or_else(|_| "NOT SET".to_string())
    );
    println!(
        "  COMPLETIONS_URL: {:?}",
        std::env::var("COMPLETIONS_URL").unwrap_or_else(|_| "NOT SET".to_string())
    );
    println!(
        "  KEY: {:?}",
        std::env::var("KEY").unwrap_or_else(|_| "NOT SET".to_string())
    );
    println!(
        "  DB_URL: {:?}",
        std::env::var("DB_URL").unwrap_or_else(|_| "NOT SET".to_string())
>>>>>>> ef00660a
    );

    // Optional database setup
    let db_pool = async {
        let mut db_cfg = Config::new();
        db_cfg.url = Some(database_url?);
        db_cfg.manager = Some(ManagerConfig {
            recycling_method: RecyclingMethod::Fast,
        });
<<<<<<< HEAD

        let pool = db_cfg
            .create_pool(Some(Runtime::Tokio1), tokio_postgres::NoTls)
            .ok()?;

        let  conn = pool.get().await.ok()?;

        if let Err(e) = conn
            .batch_execute(
                "CREATE TABLE IF NOT EXISTS api_request_logs (
            id SERIAL PRIMARY KEY,
            request JSONB NOT NULL,
            response JSONB NOT NULL,
            ip INET NOT NULL,
            user_agent VARCHAR(512),
            created_at TIMESTAMPTZ NOT NULL DEFAULT CURRENT_TIMESTAMP
        );",
            )
            .await
        {
            log::warn!(
                "Warning: Failed to create 'api_request_logs' table. Logging will be disabled. Original error: {e:?}"
            );
            return None;
=======
        match db_cfg.create_pool(Some(Runtime::Tokio1), tokio_postgres::NoTls) {
            Ok(pool) => {
                // Test connection and create table
                match pool.get().await {
                    Ok(conn) => {
                        if let Err(e) = conn
                            .batch_execute(
                                "CREATE TABLE IF NOT EXISTS api_request_logs (
                                id SERIAL PRIMARY KEY,
                                request JSONB NOT NULL,
                                response JSONB NOT NULL,
                                ip INET NOT NULL,
                                user_agent VARCHAR(512),
                                created_at TIMESTAMPTZ NOT NULL DEFAULT CURRENT_TIMESTAMP
                            );",
                            )
                            .await
                        {
                            eprintln!(
                                "Warning: Failed to create 'api_request_logs' table: {}. Logging will be disabled.",
                                e
                            );
                            None
                        } else {
                            println!("Database pool created successfully. Logging is enabled.");
                            Some(pool)
                        }
                    }
                    Err(e) => {
                        eprintln!(
                            "Warning: Failed to get DB connection from pool: {}. Logging will be disabled.",
                            e
                        );
                        None
                    }
                }
            }
            Err(e) => {
                eprintln!(
                    "Warning: Could not create database pool: {}. Logging will be disabled.",
                    e
                );
                None
            }
>>>>>>> ef00660a
        }

        log::info!("Database pool created successfully. Logging is enabled.");
        Some(pool)
    }
    .await;

    HttpServer::new(move || {
        let mut headers = header::HeaderMap::new();
        headers.insert(
            header::CONTENT_TYPE,
            header::HeaderValue::from_static("application/json"),
        );

<<<<<<< HEAD
        let bearer = format!("Bearer {api_key}");
=======
        // Check if KEY is set and provide a better error message
        let api_key = std::env::var("KEY").unwrap_or_else(|_| {
            eprintln!("ERROR: KEY environment variable is not set!");
            std::process::exit(1);
        });

        let bearer = format!("Bearer {}", api_key);
>>>>>>> ef00660a
        let mut token = header::HeaderValue::from_str(&bearer).unwrap();
        token.set_sensitive(true);
        headers.insert(header::AUTHORIZATION, token);
        let http_client = reqwest::Client::builder()
            .default_headers(headers)
            .build()
            .expect("a successfully built client");

        let app_state = AppState {
            http_client,
            completions_url: completions_url.clone(),
            models: models.clone(),
            db_pool: db_pool.clone(),
        };

        App::new()
            .wrap(
                actix_cors::Cors::default()
                    .allow_any_origin()
                    .allow_any_method()
<<<<<<< HEAD
                    .allow_any_header(),
=======
                    .allow_any_header(), // Note: NOT calling .supports_credentials() means credentials are disabled by default
>>>>>>> ef00660a
            )
            .app_data(web::Data::new(app_state))
            .service(index)
            .service(get_model)
            .service(version)
            .service(completions)
            .wrap(Logger::default())
    })
    .bind(("0.0.0.0", 8080))?
    .run()
    .await
        }
        <|MERGE_RESOLUTION|>--- conflicted
+++ resolved
@@ -23,10 +23,6 @@
 use futures::StreamExt;
 use minijinja::{Environment, context, path_loader};
 use reqwest::{Client, header};
-<<<<<<< HEAD
-=======
-use serde::{Deserialize, Serialize};
->>>>>>> ef00660a
 use serde_json::Value;
 use std::net::IpAddr;
 use tokio::io::AsyncBufReadExt;
@@ -52,11 +48,7 @@
                     Err(_) => -1 // Unable to query database
                 }
             }
-<<<<<<< HEAD
             Err(_) => -2, // Unable to get connection
-=======
-            Err(_) => -1, // Unable to get connection
->>>>>>> ef00660a
         }
     } else {
         -3 // DB not configured
@@ -66,15 +58,7 @@
     env.set_loader(path_loader("templates"));
     let tmpl = env.get_template("index.jinja")?;
 
-<<<<<<< HEAD
     let ctx = context!(total_tokens => sum, model => data.models.join(","));
-=======
-    let ctx = if sum >= 0 {
-        context!(total_tokens => sum, model => std::env::var("COMPLETIONS_MODEL")?)
-    } else {
-        context!(total_tokens => -1, model => std::env::var("COMPLETIONS_MODEL")?)
-    };
->>>>>>> ef00660a
 
     let page = tmpl.render(ctx)?;
 
@@ -167,7 +151,6 @@
     }
 }
 
-<<<<<<< HEAD
 // Log requests and responses to the database
 async fn log_request(
     db_pool: Option<Pool>,
@@ -181,58 +164,9 @@
         Err(e) => {
             log::error!("Failed to serialize body for logging. Root error: {e:?}");
             return;
-=======
-    // The main handler for chat completions.
-    pub async fn completions(
-        data: web::Data<AppState>,
-        mut body: web::Json<RequestPayload>,
-        req: HttpRequest,
-    ) -> Result<impl Responder, Box<dyn std::error::Error>> {
-        // As requested, ignore the model specified by the user and use the one from env vars.
-        body.model = Some(std::env::var("COMPLETIONS_MODEL").unwrap().to_string());
-
-        // Debug log request parameters
-        println!("Request parameters:");
-        println!("  Model: {:?}", body.model);
-        println!("  Messages count: {}", body.messages.len());
-        println!("  Stream: {:?}", body.stream);
-        println!("  Temperature: {:?}", body.temperature);
-        println!("  Max tokens: {:?}", body.max_tokens);
-        println!("  Top-p: {:?}", body.top_p);
-        println!("  Presence penalty: {:?}", body.presence_penalty);
-        println!("  Frequency penalty: {:?}", body.frequency_penalty);
-        println!("  Response format: {:?}", body.response_format);
-        println!("  Reasoning format: {:?}", body.reasoning_format);
-        println!("  Reasoning effort: {:?}", body.reasoning_effort); // Added reasoning_effort logging
-        println!("  Tools: {:?}", body.tools.as_ref().map(|t| t.len()));
-        println!("  Tool choice: {:?}", body.tool_choice);
-        println!("  Include reasoning: {:?}", body.include_reasoning);
-
-        // Clone the necessary parts for logging before the body is consumed.
-        let log_body = body.clone();
-        let log_req = req.clone();
-
-        let res = data
-            .client
-            .post(std::env::var("COMPLETIONS_URL").unwrap())
-            .json(&body.into_inner()) // Send the full payload to Groq
-            .send()
-            .await?;
-
-        // Handle potential errors from the upstream API (e.g., unsupported feature)
-        if !res.status().is_success() {
-            let status = res.status();
-            let error_body = res.text().await?;
-            let status_code =
-                StatusCode::from_u16(status.as_u16()).unwrap_or(StatusCode::INTERNAL_SERVER_ERROR);
-            return Ok(HttpResponse::build(status_code)
-                .content_type("application/json")
-                .body(error_body));
->>>>>>> ef00660a
         }
     };
 
-<<<<<<< HEAD
     let res = match serde_json::to_string(res) {
         Ok(c) => c,
         Err(e) => {
@@ -252,151 +186,6 @@
             };
 
             if let Err(e) = conn.execute(
-=======
-        if log_body.stream == Some(true) {
-            // Use bytes_stream instead of json_array_stream for proper NDJSON handling
-            let mut stream_res = res.bytes_stream();
-
-            let processed_stream = stream! {
-                let mut buffer = String::new();
-
-                while let Some(chunk) = stream_res.next().await {
-                    match chunk {
-                        Ok(bytes) => {
-                            // Add new bytes to buffer
-                            buffer.push_str(&String::from_utf8_lossy(&bytes));
-
-                            // Process complete lines
-                            while let Some(newline_pos) = buffer.find('\n') {
-                                // Extract complete line
-                                let line = buffer[..newline_pos].to_string();
-                                let remaining = buffer[newline_pos + 1..].to_string();
-                                buffer = remaining;
-
-                                let line = line.trim();
-
-                                // Skip empty lines
-                                if line.is_empty() {
-                                    continue;
-                                }
-
-                                // Skip the data: prefix if present
-                                let json_str = if line.starts_with("data: ") {
-                                    &line[6..]
-                                } else {
-                                    line
-                                };
-
-                                // Check for stream end
-                                if json_str == "[DONE]" {
-                                    // Stream is finished
-                                    break;
-                                }
-
-                                // Parse JSON
-                                match serde_json::from_str::<Value>(json_str) {
-                                    Ok(mut val) => {
-                                        log_reqres(data.clone(), log_body.clone(), log_req.clone(), val.clone());
-                                        remove_field(&mut val, "usage");
-                                        println!("val: {:#?}", val);
-
-                                        match serde_json::to_vec(&val) {
-                                            Ok(mut bytes) => {
-                                                bytes.extend(b"\n");
-                                                yield Ok::<Bytes, Box<dyn std::error::Error>>(Bytes::from(bytes));
-                                            },
-                                            Err(e) => {
-                                                eprintln!("Serialization error: {}", e);
-                                                yield Err::<Bytes, _>(e.into());
-                                            }
-                                        }
-                                    },
-                                    Err(e) => {
-                                        eprintln!("JSON parsing error for line '{}': {}", json_str, e);
-                                        // Continue processing other lines
-                                        continue;
-                                    }
-                                }
-                            }
-                        },
-                        Err(e) => {
-                            eprintln!("Stream error: {}", e);
-                            yield Err::<Bytes, _>(e.into());
-                            break;
-                        }
-                    }
-                }
-
-                // Process any remaining data in buffer
-                let line = buffer.trim();
-                if !line.is_empty() && line != "[DONE]" {
-                    let json_str = if line.starts_with("data: ") {
-                        &line[6..]
-                    } else {
-                        line
-                    };
-
-                    if let Ok(mut val) = serde_json::from_str::<Value>(json_str) {
-                        log_reqres(data.clone(), log_body.clone(), log_req.clone(), val.clone());
-                        remove_field(&mut val, "usage");
-                        println!("val: {:#?}", val);
-
-                        if let Ok(mut bytes) = serde_json::to_vec(&val) {
-                            bytes.extend(b"\n");
-                            yield Ok::<Bytes, Box<dyn std::error::Error>>(Bytes::from(bytes));
-                        }
-                    }
-                }
-            };
-
-            return Ok(HttpResponse::Ok()
-                .content_type("application/x-ndjson")
-                .streaming(Box::pin(processed_stream)));
-        } else {
-            let mut res_json = res.json::<serde_json::Value>().await?;
-            println!("non-streaming resp: {:#?}", res_json);
-            log_reqres(data.clone(), log_body, log_req, res_json.clone());
-
-            remove_field(&mut res_json, "usage");
-            Ok(HttpResponse::Ok()
-                .content_type("application/json")
-                .json(res_json))
-        }
-    }
-
-    // Log requests and responses to the database
-    fn log_reqres(data: web::Data<AppState>, body: RequestPayload, req: HttpRequest, res: Value) {
-        // Only proceed if the database pool is available.
-        if let Some(db_pool) = data.db_pool.clone() {
-            let peer_ip = req
-                .peer_addr()
-                .map(|a| a.ip())
-                .unwrap_or_else(|| "0.0.0.0".parse().unwrap());
-            let user_agent = req
-                .headers()
-                .get("user-agent")
-                .and_then(|v| v.to_str().ok())
-                .map(String::from);
-
-            tokio::task::spawn(async move {
-                let conn = match db_pool.get().await {
-                    Ok(c) => c,
-                    Err(e) => {
-                        eprintln!("Failed to get DB connection for logging: {}", e);
-                        return;
-                    }
-                };
-                let body_value = match serde_json::to_value(body) {
-                    Ok(v) => v,
-                    Err(e) => {
-                        eprintln!("Failed to serialize body for logging: {}", e);
-                        return;
-                    }
-                };
-                let body_string = body_value.to_string();
-                let res_string = res.to_string();
-                if let Err(e) = conn.execute(
->>>>>>> ef00660a
                     "INSERT INTO api_request_logs (request, response, ip, user_agent) VALUES ($1, $2, $3, $4)",
                     &[&body, &res, &peer_ip, &user_agent]
                 ).await {
@@ -432,7 +221,6 @@
 pub async fn main() -> std::io::Result<()> {
     env_logger::init_from_env(env_logger::Env::new().default_filter_or("info"));
 
-<<<<<<< HEAD
     let api_key = std::env::var("KEY").expect("No API key supplied");
     let models: Vec<_> = std::env::var("VALID_MODELS")
         .expect("No models specified, must be a comma-separated list of valid model IDs")
@@ -450,25 +238,6 @@
     log::info!(
         "  DB_URL: {}",
         database_url.as_ref().map_or("NOT SET", |v| v)
-=======
-    // Show environment variables status
-    println!("Environment variables:");
-    println!(
-        "  COMPLETIONS_MODEL: {:?}",
-        std::env::var("COMPLETIONS_MODEL").unwrap_or_else(|_| "NOT SET".to_string())
-    );
-    println!(
-        "  COMPLETIONS_URL: {:?}",
-        std::env::var("COMPLETIONS_URL").unwrap_or_else(|_| "NOT SET".to_string())
-    );
-    println!(
-        "  KEY: {:?}",
-        std::env::var("KEY").unwrap_or_else(|_| "NOT SET".to_string())
-    );
-    println!(
-        "  DB_URL: {:?}",
-        std::env::var("DB_URL").unwrap_or_else(|_| "NOT SET".to_string())
->>>>>>> ef00660a
     );
 
     // Optional database setup
@@ -478,7 +247,6 @@
         db_cfg.manager = Some(ManagerConfig {
             recycling_method: RecyclingMethod::Fast,
         });
-<<<<<<< HEAD
 
         let pool = db_cfg
             .create_pool(Some(Runtime::Tokio1), tokio_postgres::NoTls)
@@ -503,52 +271,6 @@
                 "Warning: Failed to create 'api_request_logs' table. Logging will be disabled. Original error: {e:?}"
             );
             return None;
-=======
-        match db_cfg.create_pool(Some(Runtime::Tokio1), tokio_postgres::NoTls) {
-            Ok(pool) => {
-                // Test connection and create table
-                match pool.get().await {
-                    Ok(conn) => {
-                        if let Err(e) = conn
-                            .batch_execute(
-                                "CREATE TABLE IF NOT EXISTS api_request_logs (
-                                id SERIAL PRIMARY KEY,
-                                request JSONB NOT NULL,
-                                response JSONB NOT NULL,
-                                ip INET NOT NULL,
-                                user_agent VARCHAR(512),
-                                created_at TIMESTAMPTZ NOT NULL DEFAULT CURRENT_TIMESTAMP
-                            );",
-                            )
-                            .await
-                        {
-                            eprintln!(
-                                "Warning: Failed to create 'api_request_logs' table: {}. Logging will be disabled.",
-                                e
-                            );
-                            None
-                        } else {
-                            println!("Database pool created successfully. Logging is enabled.");
-                            Some(pool)
-                        }
-                    }
-                    Err(e) => {
-                        eprintln!(
-                            "Warning: Failed to get DB connection from pool: {}. Logging will be disabled.",
-                            e
-                        );
-                        None
-                    }
-                }
-            }
-            Err(e) => {
-                eprintln!(
-                    "Warning: Could not create database pool: {}. Logging will be disabled.",
-                    e
-                );
-                None
-            }
->>>>>>> ef00660a
         }
 
         log::info!("Database pool created successfully. Logging is enabled.");
@@ -563,17 +285,7 @@
             header::HeaderValue::from_static("application/json"),
         );
 
-<<<<<<< HEAD
         let bearer = format!("Bearer {api_key}");
-=======
-        // Check if KEY is set and provide a better error message
-        let api_key = std::env::var("KEY").unwrap_or_else(|_| {
-            eprintln!("ERROR: KEY environment variable is not set!");
-            std::process::exit(1);
-        });
-
-        let bearer = format!("Bearer {}", api_key);
->>>>>>> ef00660a
         let mut token = header::HeaderValue::from_str(&bearer).unwrap();
         token.set_sensitive(true);
         headers.insert(header::AUTHORIZATION, token);
@@ -594,11 +306,7 @@
                 actix_cors::Cors::default()
                     .allow_any_origin()
                     .allow_any_method()
-<<<<<<< HEAD
                     .allow_any_header(),
-=======
-                    .allow_any_header(), // Note: NOT calling .supports_credentials() means credentials are disabled by default
->>>>>>> ef00660a
             )
             .app_data(web::Data::new(app_state))
             .service(index)
@@ -610,5 +318,4 @@
     .bind(("0.0.0.0", 8080))?
     .run()
     .await
-        }
-        +}