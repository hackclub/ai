--- conflicted
+++ resolved
@@ -1,21 +1,6 @@
 import { type } from "arktype";
 
 const envSchema = type({
-<<<<<<< HEAD
-  DATABASE_URL: 'string',
-  BASE_URL: 'string',
-  PORT: 'string',
-  SLACK_CLIENT_ID: 'string',
-  SLACK_CLIENT_SECRET: 'string',
-  SLACK_TEAM_ID: 'string',
-  OPENAI_API_URL: 'string',
-  OPENAI_API_KEY: 'string',
-  'ALLOWED_MODELS?': 'string',
-  'ALLOWED_LANGUAGE_MODELS?': 'string',
-  'ALLOWED_EMBEDDING_MODELS?': 'string',
-  'NODE_ENV?': "'development' | 'production' | 'test'",
-  'ENFORCE_IDV?': 'string',
-=======
   DATABASE_URL: "string",
   BASE_URL: "string",
   PORT: "string.numeric.parse",
@@ -27,7 +12,7 @@
   "ALLOWED_LANGUAGE_MODELS?": "string",
   "ALLOWED_EMBEDDING_MODELS?": "string",
   "NODE_ENV?": "'development' | 'production' | 'test'",
->>>>>>> 87d10ae6
+  "ENFORCE_IDV?": 'string.boolean.parse',
 });
 
 const result = envSchema(process.env);
@@ -50,7 +35,6 @@
     .filter((m) => m.length > 0);
 }
 
-<<<<<<< HEAD
 export const allowedModels = parseModelList(env.ALLOWED_MODELS);
 export const allowedLanguageModels = parseModelList(env.ALLOWED_LANGUAGE_MODELS);
 export const allowedEmbeddingModels = parseModelList(env.ALLOWED_EMBEDDING_MODELS);
@@ -60,19 +44,11 @@
   return value.toLowerCase() === 'true' || value === '1';
 }
 
-export const enforceIdv = parseBoolean(env.ENFORCE_IDV);
+export const enforceIdv = env.ENFORCE_IDV;
 
 export function getAllowedModels(): string[] | null {
   return allowedModels;
 }
-=======
-export const allowedLanguageModels = parseModelList(
-  env.ALLOWED_LANGUAGE_MODELS,
-);
-export const allowedEmbeddingModels = parseModelList(
-  env.ALLOWED_EMBEDDING_MODELS,
-);
->>>>>>> 87d10ae6
 
 export function getAllowedLanguageModels(): string[] | null {
   return allowedLanguageModels;
