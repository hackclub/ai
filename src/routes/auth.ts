<<<<<<< HEAD
import { Hono } from 'hono';
import { HTTPException } from 'hono/http-exception';
import { db } from '../db';
import { users, sessions } from '../db/schema';
import { eq } from 'drizzle-orm';
import { setCookie, getCookie } from 'hono/cookie';
import { env } from '../env';
import type { AppVariables } from '../types';
import { checkIdvStatus } from '../utils/idv';
=======
import { Hono } from "hono";
import { HTTPException } from "hono/http-exception";
import { db } from "../db";
import { users, sessions } from "../db/schema";
import { eq } from "drizzle-orm";
import { setCookie, getCookie } from "hono/cookie";
import { env } from "../env";
import type { AppVariables } from "../types";
>>>>>>> 87d10ae6

const auth = new Hono<{ Variables: AppVariables }>();

function parseJwt(slackIdToken: string) {
  const base64Url = slackIdToken.split(".")[1];
  if (!base64Url) {
    console.error("No Base64 URL in the JWT");
    throw new HTTPException(400, { message: "Bad Slack OpenID response" });
  }

  const base64 = base64Url.replace(/-/g, "+").replace(/_/g, "/");
  const jsonPayload = decodeURIComponent(
    Buffer.from(base64, "base64")
      .toString("utf-8")
      .split("")
      .map((c) => `%${`00${c.charCodeAt(0).toString(16)}`.slice(-2)}`)
      .join(""),
  );

  return JSON.parse(jsonPayload);
}

auth.get("/login", (c) => {
  const clientId = env.SLACK_CLIENT_ID;
  const redirectUri = `${env.BASE_URL}/auth/callback`;
  const slackAuthUrl = `https://hackclub.slack.com/oauth/v2/authorize?client_id=${clientId}&user_scope=openid,profile,email&redirect_uri=${redirectUri}`;
  return c.redirect(slackAuthUrl);
});

auth.get("/callback", async (c) => {
  const code = c.req.query("code");

  if (!code) {
    return c.redirect("/");
  }

  try {
    const exchangeUrl = new URL("https://slack.com/api/openid.connect.token");
    const exchangeSearchParams = exchangeUrl.searchParams;
    exchangeSearchParams.append("client_id", env.SLACK_CLIENT_ID);
    exchangeSearchParams.append("client_secret", env.SLACK_CLIENT_SECRET);
    exchangeSearchParams.append("code", code);
    exchangeSearchParams.append(
      "redirect_uri",
      `${env.BASE_URL}/auth/callback`,
    );

    const oidcResponse = await fetch(exchangeUrl, { method: "POST" });

    if (oidcResponse.status !== 200) {
      throw new HTTPException(400, {
        message: "Bad Slack OpenID response status",
      });
    }

    const responseJson = (await oidcResponse.json()) as any;

    if (!responseJson.ok) {
      console.error(responseJson);
      throw new HTTPException(401, {
        message:
          responseJson.error === "invalid_code"
            ? "Invalid Slack OAuth code"
            : "Bad Slack OpenID response",
      });
    }

    const jwt = parseJwt(responseJson.id_token);
    const slackId = jwt["https://slack.com/user_id"];
    const slackTeamId = jwt["https://slack.com/team_id"];
    const avatarUrl = jwt.picture;
    const displayName = jwt.name;
    const email = jwt.email;

    if (slackTeamId !== env.SLACK_TEAM_ID) {
      throw new HTTPException(403, {
        message: "Access denied: Invalid workspace",
      });
    }

    const isIdvVerified = await checkIdvStatus(slackId, email);

    let [user] = await db
      .select()
      .from(users)
      .where(eq(users.slackId, slackId))
      .limit(1);

    if (!user) {
      [user] = await db
        .insert(users)
        .values({
          slackId,
          slackTeamId,
          email,
          name: displayName,
          avatar: avatarUrl,
          isIdvVerified,
        })
        .returning();
    } else {
      [user] = await db
        .update(users)
        .set({
          email,
          name: displayName,
          avatar: avatarUrl,
          isIdvVerified,
          updatedAt: new Date(),
        })
        .where(eq(users.id, user.id))
        .returning();
    }

    const sessionToken = crypto.randomUUID();
    const expiresAt = new Date();
    expiresAt.setDate(expiresAt.getDate() + 30);

    await db.insert(sessions).values({
      userId: user.id,
      token: sessionToken,
      expiresAt,
    });

    setCookie(c, "session_token", sessionToken, {
      httpOnly: true,
      secure: env.NODE_ENV === "production",
      sameSite: "Lax",
      maxAge: 60 * 60 * 24 * 30,
      path: "/",
    });

    return c.redirect("/dashboard");
  } catch (error) {
    if (error instanceof HTTPException) {
      throw error;
    }
    console.error("Auth error:", error);
    throw new HTTPException(500, { message: "Authentication error" });
  }
});

auth.get("/logout", async (c) => {
  const sessionToken = getCookie(c, "session_token");

  if (sessionToken) {
    await db.delete(sessions).where(eq(sessions.token, sessionToken));
  }

  setCookie(c, "session_token", "", {
    httpOnly: true,
    secure: env.NODE_ENV === "production",
    sameSite: "Lax",
    maxAge: 0,
    path: "/",
  });

  return c.redirect("/");
});

export default auth;<|MERGE_RESOLUTION|>--- conflicted
+++ resolved
@@ -1,4 +1,3 @@
-<<<<<<< HEAD
 import { Hono } from 'hono';
 import { HTTPException } from 'hono/http-exception';
 import { db } from '../db';
@@ -8,16 +7,6 @@
 import { env } from '../env';
 import type { AppVariables } from '../types';
 import { checkIdvStatus } from '../utils/idv';
-=======
-import { Hono } from "hono";
-import { HTTPException } from "hono/http-exception";
-import { db } from "../db";
-import { users, sessions } from "../db/schema";
-import { eq } from "drizzle-orm";
-import { setCookie, getCookie } from "hono/cookie";
-import { env } from "../env";
-import type { AppVariables } from "../types";
->>>>>>> 87d10ae6
 
 const auth = new Hono<{ Variables: AppVariables }>();
 
