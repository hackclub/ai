{
  "name": "ai-v2",
  "version": "1.0.0",
  "type": "module",
  "scripts": {
    "dev": "bun run --hot src/index.ts",
    "start": "bun run src/index.ts --fetch-preconnect $OPENAI_API_URL",
    "db:generate": "drizzle-kit generate",
    "db:migrate": "drizzle-kit migrate",
    "db:push": "drizzle-kit push",
    "db:studio": "drizzle-kit studio",
    "format:check": "biome format",
    "format": "biome format --fix",
    "typecheck": "tsc --noEmit",
    "ty": "npm run typecheck",
    "lint": "biome check",
    "knip": "knip"
  },
  "dependencies": {
    "@hono/arktype-validator": "^2.0.1",
<<<<<<< HEAD
    "@hono/zod-openapi": "^1.1.5",
    "@scalar/hono-api-reference": "^0.9.25",
=======
    "@sentry/bun": "^10.26.0",
    "@shikijs/transformers": "^3.15.0",
>>>>>>> b3abcf8f
    "arktype": "^2.1.26",
    "drizzle-orm": "^0.44.7",
    "hono": "^4.10.6",
    "marked": "^17.0.0",
    "marked-alert": "^2.1.2",
    "marked-shiki": "^1.2.1",
    "postgres": "^3.4.7",
    "shiki": "^3.15.0"
  },
  "devDependencies": {
    "@biomejs/biome": "^2.3.5",
    "@types/bun": "^1.3.2",
    "drizzle-kit": "^0.31.7",
    "knip": "^5.69.1",
    "typescript": "^5.9.3"
  }
}<|MERGE_RESOLUTION|>--- conflicted
+++ resolved
@@ -18,13 +18,10 @@
   },
   "dependencies": {
     "@hono/arktype-validator": "^2.0.1",
-<<<<<<< HEAD
     "@hono/zod-openapi": "^1.1.5",
     "@scalar/hono-api-reference": "^0.9.25",
-=======
     "@sentry/bun": "^10.26.0",
     "@shikijs/transformers": "^3.15.0",
->>>>>>> b3abcf8f
     "arktype": "^2.1.26",
     "drizzle-orm": "^0.44.7",
     "hono": "^4.10.6",
