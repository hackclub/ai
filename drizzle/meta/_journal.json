--- conflicted
+++ resolved
@@ -12,13 +12,15 @@
     {
       "idx": 1,
       "version": "7",
-<<<<<<< HEAD
       "when": 1763332630789,
       "tag": "0001_narrow_wendigo",
-=======
+      "breakpoints": true
+    },
+    {
+      "idx": 2,
+      "version": "7",
       "when": 1763203318768,
-      "tag": "0001_boring_fallen_one",
->>>>>>> 87d10ae6
+      "tag": "0002_boring_fallen_one",
       "breakpoints": true
     }
   ]
