--- conflicted
+++ resolved
@@ -1,9 +1,5 @@
 # Build stage
-<<<<<<< HEAD
-FROM rust:1.89-slim-bookworm AS builder
-=======
 FROM rust:1.88-slim-bookworm AS builder
->>>>>>> ef00660a
 
 WORKDIR /usr/src/app
 
